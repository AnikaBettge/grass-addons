--- conflicted
+++ resolved
@@ -13,15 +13,10 @@
 <b>r.patch</b>.
 
 <h2>EXAMPLE</h2>
-<<<<<<< HEAD
 The example uses the extra time series of MODIS Land Surface Temperature /https://grass.osgeo.org/download/sample-data/).
 (The mapset has to be unzip in NC location.)
 <p>
-Patching the MODIS Land Surface Temperature for 2016:
-=======
-
-Patching the average temperature (filling missing pixels by subsequent maps in the time series):
->>>>>>> d63d7409
+Patching the MODIS Land Surface Temperature for 2016 (filling missing pixels by subsequent maps in the time series):
 <div class="code"><pre>
 t.rast.patch input=LST_Day_monthly@modis_lst output=LST_Day_patched_2016 where="start_time >= '2018-01' and start_time <= '2016-12'"
 r.info LST_Day_patched_2016
